--- conflicted
+++ resolved
@@ -1108,14 +1108,7 @@
 }
 
 func (s State) GetSecrets() StateSecrets {
-<<<<<<< HEAD
-	pendingUpdates := map[ProposalRef]Bytes1{}
-=======
-	initKP, _ := s.Tree.KeyPackage(s.Index)
-	initPriv, _ := initKP.PrivateKey()
-
 	pendingUpdates := map[ProposalRef]updateSecrets{}
->>>>>>> e0315ca0
 	for i, secret := range s.PendingUpdates {
 		pendingUpdates[i] = secret
 	}
